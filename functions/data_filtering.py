<<<<<<< HEAD
from typing import Callable, List, Sequence, Iterable
=======
from typing import Callable, Iterable
>>>>>>> dc63e564

from traffic.core import Traffic, Flight
from traffic.data import airports

ICAO_codes = {"bergen": "ENBR",
              "oslo": "ENGM",
              "gatwick": "EGKK",
              "heathrow": "EGLL",
              "new york": "KJFK",
              "cape town": "FACT",
              "los angeles": "KLAX"}


def filter_flights(f: Callable[[Flight], bool], flights: Traffic) -> Traffic:
    filtered_flights: Iterable[Flight] = filter(f, flights)
    filtered_traffic: Traffic = Traffic.from_flights(filtered_flights)

    return filtered_traffic


def complete_flight_filter(departure: str, arrival: str) -> Callable[[Flight], bool]:
<<<<<<< HEAD
=======
    # all filters must have this signature
>>>>>>> dc63e564
    def complete_flights(flight: Flight) -> bool:
        departure_airport = airports[ICAO_codes[departure]]
        arrival_airport = airports[ICAO_codes[arrival]]

        start_longitude, start_latitude = flight.first('5 sec').data.get(['longitude', 'latitude']).median().values
        end_longitude, end_latitude = flight.last('5 sec').data.get(['longitude', 'latitude']).median().values

        # just the value I found filtered out the values the best
        epsilon = 0.03
        return (abs(departure_airport.latitude - start_latitude) < epsilon) and \
            (abs(departure_airport.longitude - start_longitude) < epsilon) and \
            (abs(arrival_airport.latitude - end_latitude) < epsilon) and \
            (abs(arrival_airport.longitude - end_longitude) < epsilon)

    return complete_flights


def filter_by_bools(bools: Sequence[bool]) -> Callable[[Flight], bool]:
    index = 0
    def bool_filter(flight: Flight) -> bool:
        nonlocal index
        value = bools[index]
        index += 1
        return value
    return bool_filter<|MERGE_RESOLUTION|>--- conflicted
+++ resolved
@@ -1,8 +1,4 @@
-<<<<<<< HEAD
-from typing import Callable, List, Sequence, Iterable
-=======
-from typing import Callable, Iterable
->>>>>>> dc63e564
+from typing import Callable, Sequence, Iterable
 
 from traffic.core import Traffic, Flight
 from traffic.data import airports
@@ -24,10 +20,7 @@
 
 
 def complete_flight_filter(departure: str, arrival: str) -> Callable[[Flight], bool]:
-<<<<<<< HEAD
-=======
     # all filters must have this signature
->>>>>>> dc63e564
     def complete_flights(flight: Flight) -> bool:
         departure_airport = airports[ICAO_codes[departure]]
         arrival_airport = airports[ICAO_codes[arrival]]
